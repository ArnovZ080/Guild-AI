--- conflicted
+++ resolved
@@ -97,21 +97,13 @@
       - QDRANT_GRPC_PORT=6334
       - QDRANT_LOG_LEVEL=INFO
     healthcheck:
-<<<<<<< HEAD
       test: ["CMD", "nc", "-z", "localhost", "6333"]
       interval: 10s
       timeout: 5s
       retries: 5
       start_period: 30s
 
-=======
-       test: ["CMD", "sh", "-c", "command -v curl >/dev/null || apt-get update && apt-get install -y curl; curl -f http://localhost:6333/healthz"]
-       interval: 30s
-       timeout: 10s
-       retries: 5
-       start_period: 30s
-    restart: unless-stopped
->>>>>>> bd2b4dd7
+
 
   # Redis (Caching and Task Queue)
   redis:
