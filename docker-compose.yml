--- conflicted
+++ resolved
@@ -57,10 +57,7 @@
       timeout: 30s
       retries: 5
       start_period: 90s
-<<<<<<< HEAD
-=======
 
->>>>>>> 5f6dc03d
 
   # MinIO (Object Storage)
   minio:
@@ -90,21 +87,7 @@
       - "6334:6334"
     volumes:
       - qdrant_data:/qdrant/storage
-<<<<<<< HEAD
-=======
-      - ./monitoring/qdrant-healthcheck.sh:/healthcheck.sh
-    environment:
-      - QDRANT_ALLOW_ORIGIN=*
-      - QDRANT_SERVICE_PORT=6333
-      - QDRANT_GRPC_PORT=6334
-      - QDRANT_LOG_LEVEL=INFO
-    healthcheck:
-      test: ["CMD", "nc", "-z", "localhost", "6333"]
-      interval: 10s
-      timeout: 5s
-      retries: 5
-      start_period: 30s
->>>>>>> 5f6dc03d
+
 
 
 
