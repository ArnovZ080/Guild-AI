# Guild AI - Your Autonomous AI Workforce

[![License: MIT](https://img.shields.io/badge/License-MIT-yellow.svg)](https://opensource.org/licenses/MIT)

Guild is an AI Workforce platform designed specifically for solopreneurs and lean teams. It uses a multi-agent architecture with specialized roles for research, marketing, content creation, and more, all coordinated by a powerful workflow engine. The goal is to automate the vast majority of a solopreneur's tasks, allowing them to focus on their core business and strategic growth.

## ✨ Key Features

-   **Autonomous AI Agents:** A full suite of specialized agents including Content Creators, Researchers, Marketers, Sales Agents, and more.
-   **Visual Workflow Builder:** A drag-and-drop interface to create, manage, and execute complex business processes.
-   **Dynamic & Adaptive UI:** A psychologically-optimized dashboard that provides at-a-glance business intelligence and motivational feedback.
-   **Multi-source Data Integration:** A powerful RAG pipeline that connects to local files, Google Drive, Notion, and more.
-   **Visual Automation:** Agents can see and interact with applications on your screen, just like a human assistant.
-   **Comprehensive Monitoring:** A full monitoring stack with Prometheus and Grafana to observe system health.

## 🛠️ Tech Stack

<<<<<<< HEAD
### Advanced Integrations
- **Web Scraping**: Scrapy-based lead generation with data enrichment
- **Lead Personalization**: Sales psychology-based outreach automation
- **Financial Automation**: Accounting reports and financial health analysis
- **Content Creation**: AI-powered image, video, and audio generation
- **Visual Automation**: PyAutoGUI + Selenium for any application automation
- **Document Processing**: MarkItDown for handling non-LLM-ready formats

### Specialized AI Agents
- **🎯 Executive Layer**: Chief of Staff, Strategy, and Business Strategist agents
- **🎨 Content Creation**: Brief Generator, Ad Copy, Content Strategist, Social Media, and Writer agents
- **🔍 Research & Data**: Research, Advanced Scraper, Lead Personalization, and Data Enrichment agents
- **💰 Financial & Business**: Accounting and Analytics agents
- **🎨 Creative & Media**: Image Generation, Voice, Video Editor, and Document Processing agents
- **🤖 Automation**: Unified Automation, Visual Automation, and Selenium Automation agents
- **🔍 Evaluator League**: Judge, Fact Checker, Brand Checker, and SEO Evaluator agents
- **🎛️ Orchestration**: Workflow Manager, Pre-flight Planner, Contract Compiler, and Quality Controller agents

## 🏗️ Architecture
=======
-   **Frontend:** React, Vite, Tailwind CSS, Framer Motion, React Flow
-   **Backend & AI:** Python, FastAPI, LangChain, Celery
-   **Core AI Models:** Ollama, Sentence Transformers
-   **Databases:** PostgreSQL (Primary), Redis (Caching & Queues)
-   **Vector Store:** Qdrant
-   **Infrastructure:** Docker, MinIO (Object Storage)
>>>>>>> 25fe3db9

## 🚀 Getting Started

<<<<<<< HEAD
```
┌─────────────────────────────┐
│           Web UI            │
│ Plan → Approve → Run → QA   │
└──────────────┬──────────────┘
               │
               ▼
┌─────────────────────────────┐
│     Outcome Contract        │
│  (objective, deliverables,  │
│   data rooms, rubric, etc.) │
└──────────────┬──────────────┘
               │
               ▼
┌─────────────────────────────┐
│      Contract Compiler       │
│   → Workforce DAG (nodes)    │
└──────────────┬──────────────┘
               │
  ┌────────────┴──────────────┐
  ▼                           ▼
┌─────────────────────────┐   ┌─────────────────────────┐
│ Workforce Orchestrator  │   │     Evaluator League     │
│ (CrewAI + Prefect DAG)  │   │  Fact/Brand/Rubric/SEO   │
└────────────┬────────────┘   └────────────┬────────────┘
             │                             │
             ▼                             ▼
  ┌───────────────────┐        ┌─────────────────────────┐
  │  Storage Abstraction◄──────►│  Provenance & Ledger    │
  │  Layer (Data Rooms) │        │  (artifacts, scores)   │
  └─────────┬──────────┘        └─────────────────────────┘
            │
┌──────────────┼───────────────────────────────────────────────┐
│              │                                               │
▼              ▼                                               ▼
┌───────────┐  ┌───────────┐                             ┌────────────────┐
│ Workspace │  │ Connectors │──► GDrive / Notion / OneDrive / Dropbox ... │
│ (Postgres │  │  (OAuth)   │                                             │
│ + MinIO)  │  └───────────┘                             └────────────────┘
└───────────┘
           ▲
           │
           ▼
    Qdrant + LlamaIndex (embeddings & retrieval)
    + MarkItDown (document conversion & transcription)
```

## 📋 Prerequisites
=======
Follow these steps to get the Guild AI platform running on your local machine.
>>>>>>> 25fe3db9

### Prerequisites

-   Git
-   Docker & Docker Compose
-   Python 3.11+
-   Node.js 18+ & pnpm

### 1. Clone the Repository

```bash
git clone <your-repo-url> guild-ai
cd guild-ai
```

### 2. Create Environment File

Create a `.env` file in the root of the project by copying the example below. This file contains all the necessary credentials and configuration for the services.

```env
# .env

# PostgreSQL
POSTGRES_USER=guild
POSTGRES_PASSWORD=guild
POSTGRES_DB=guild
DATABASE_URL=postgresql+psycopg://guild:guild@localhost:5432/guild

# Redis
REDIS_URL=redis://localhost:6379/0

# Qdrant
QDRANT_URL=http://localhost:6333

<<<<<<< HEAD
```env
# Flask Configuration
FLASK_ENV=development
SECRET_KEY=your-secret-key-here

# Database Configuration
DATABASE_URL=sqlite:///app.db

# OAuth Credentials
GOOGLE_CLIENT_ID=your-google-client-id
GOOGLE_CLIENT_SECRET=your-google-client-secret
NOTION_CLIENT_ID=your-notion-client-id
NOTION_CLIENT_SECRET=your-notion-client-secret
MICROSOFT_CLIENT_ID=your-microsoft-client-id
MICROSOFT_CLIENT_SECRET=your-microsoft-client-secret
DROPBOX_CLIENT_ID=your-dropbox-client-id
DROPBOX_CLIENT_SECRET=your-dropbox-client-secret

# MinIO Configuration (for workspace storage)
MINIO_ENDPOINT=localhost:9000
MINIO_ACCESS_KEY=minioadmin
MINIO_SECRET_KEY=minioadmin
MINIO_SECURE=false

# Qdrant Configuration (for vector storage)
QDRANT_HOST=localhost
QDRANT_PORT=6333
QDRANT_API_KEY=your-qdrant-api-key

# OpenAI Configuration
OPENAI_API_KEY=your-openai-api-key
OPENAI_API_BASE=https://api.openai.com/v1

# MarkItDown Configuration (for document conversion & transcription)
MARKITDOWN_ENABLE_PLUGINS=true
MARKITDOWN_MAX_FILE_SIZE_MB=100
MARKITDOWN_AUDIO_TRANSCRIPTION=true
MARKITDOWN_YOUTUBE_TRANSCRIPTION=true

# Agent Configuration
AGENT_MAX_ITERATIONS=3
AGENT_TIMEOUT_MINUTES=30
AGENT_QUALITY_THRESHOLD=0.8
AGENT_CONFIDENCE_THRESHOLD=0.55
```
=======
# MinIO
MINIO_ROOT_USER=minioadmin
MINIO_ROOT_PASSWORD=minioadmin
MINIO_URL=http://localhost:9000
>>>>>>> 25fe3db9

# LLM (local default)
LLM_PROVIDER=ollama
OLLAMA_HOST=http://localhost:11434

# CORS (for frontend)
ALLOWED_ORIGINS=http://localhost:3000,http://127.0.0.1:3000
```

### 3. Run the Application

With Docker running, start all the services using Docker Compose:

```bash
# Note: You may need to run this with sudo depending on your Docker setup
docker compose up -d
```

This command will build the necessary images and start all services in detached mode. This may take a few minutes on the first run as it downloads the service images.

### 4. Accessing the Application

Once all services are running, you can access the different parts of the platform:

-   **Frontend Application:** `http://localhost:3000`
-   **Backend API Docs:** `http://localhost:5001/docs`
-   **MinIO Console:** `http://localhost:9001` (Use the credentials from your `.env` file)
-   **Grafana Dashboard:** `http://localhost:3001`

## 🧪 Running Tests

To run the backend test suite, first ensure you have the Python dependencies installed locally.

```bash
# From the project root
pip install -e ./guild
pip install -e ./api_server
pip install pytest httpx

# Run the tests
python -m pytest api_server/tests/
```

## 🤝 Contributing

Contributions are welcome! Please feel free to submit a pull request.

## 📄 License

<<<<<<< HEAD
This project is licensed under the MIT License - see the [LICENSE](LICENSE) file for details.

## 🆘 Support

For support and questions:

- Create an issue in the GitHub repository
- Check the [troubleshooting guide](docs/troubleshooting.md)
- Review the [API documentation](docs/api.md)

## 🗺️ Roadmap

### Phase 1 (Completed)
- ✅ Basic workflow orchestration
- ✅ Data room management
- ✅ OAuth integrations
- ✅ Agent system foundation
- ✅ MarkItDown document processing integration
- ✅ Advanced web scraping with Scrapy
- ✅ Data enrichment and lead validation
- ✅ Enhanced agent prompts and guidelines
- ✅ Creative media generation (images, video, audio)
- ✅ Financial automation and accounting reports
- ✅ Visual and web automation capabilities

### Phase 2 (Current - Backend Complete)
- ✅ Advanced agent prompts and tools
- ✅ Lead personalization and sales psychology
- ✅ Content strategy and calendar generation
- ✅ Multi-format document processing
- ✅ Local AI model integration (no API costs)
- ✅ Comprehensive automation framework
- [ ] Real-time workflow monitoring dashboard
- [ ] Performance analytics and reporting
- [ ] Frontend integration and user interface

### Phase 3 (Next - Frontend Integration)
- [ ] Complete web application interface
- [ ] Real-time agent execution monitoring
- [ ] Interactive workflow builder
- [ ] Advanced scheduling and automation
- [ ] User management and authentication
- [ ] Multi-tenant support

### Phase 4 (Future)
- [ ] Custom agent development tools
- [ ] Enterprise integrations
- [ ] Advanced AI model fine-tuning
- [ ] Marketplace for custom agents
- [ ] API ecosystem and third-party integrations

## 🏷️ Version History

- **v2.0.0** - Complete backend with advanced integrations (Current)
  - Advanced web scraping with Scrapy
  - Lead personalization and sales psychology
  - Creative media generation (images, video, audio)
  - Financial automation and accounting
  - Visual and web automation
  - Enhanced agent prompts and guidelines
  - MarkItDown document processing
- **v1.5.0** - Enhanced agent capabilities
  - Advanced scraper agent with ethical guidelines
  - Content strategist with multi-platform planning
  - Lead personalization with sales psychology
  - Creative media generation agents
- **v1.0.0** - Initial release with core functionality
  - Basic workflow orchestration
  - Data room management
  - OAuth integrations
  - Agent system foundation
- **v0.9.0** - Beta release with basic features
- **v0.1.0** - Alpha release for testing

---

Built with ❤️ by the development team
=======
This project is licensed under the MIT License. See the [LICENSE](LICENSE) file for details.
>>>>>>> 25fe3db9
<|MERGE_RESOLUTION|>--- conflicted
+++ resolved
@@ -15,7 +15,13 @@
 
 ## 🛠️ Tech Stack
 
-<<<<<<< HEAD
+-   **Frontend:** React, Vite, Tailwind CSS, Framer Motion, React Flow
+-   **Backend & AI:** Python, FastAPI, LangChain, Celery
+-   **Core AI Models:** Ollama, Sentence Transformers
+-   **Databases:** PostgreSQL (Primary), Redis (Caching & Queues)
+-   **Vector Store:** Qdrant
+-   **Infrastructure:** Docker, MinIO (Object Storage)
+
 ### Advanced Integrations
 - **Web Scraping**: Scrapy-based lead generation with data enrichment
 - **Lead Personalization**: Sales psychology-based outreach automation
@@ -35,18 +41,13 @@
 - **🎛️ Orchestration**: Workflow Manager, Pre-flight Planner, Contract Compiler, and Quality Controller agents
 
 ## 🏗️ Architecture
-=======
--   **Frontend:** React, Vite, Tailwind CSS, Framer Motion, React Flow
--   **Backend & AI:** Python, FastAPI, LangChain, Celery
--   **Core AI Models:** Ollama, Sentence Transformers
--   **Databases:** PostgreSQL (Primary), Redis (Caching & Queues)
--   **Vector Store:** Qdrant
--   **Infrastructure:** Docker, MinIO (Object Storage)
->>>>>>> 25fe3db9
 
 ## 🚀 Getting Started
 
-<<<<<<< HEAD
+Follow these steps to get the Guild AI platform running on your local machine.
+
+The system follows a microservices architecture with clear separation between frontend, backend, and data layers:
+
 ```
 ┌─────────────────────────────┐
 │           Web UI            │
@@ -94,11 +95,6 @@
     + MarkItDown (document conversion & transcription)
 ```
 
-## 📋 Prerequisites
-=======
-Follow these steps to get the Guild AI platform running on your local machine.
->>>>>>> 25fe3db9
-
 ### Prerequisites
 
 -   Git
@@ -132,39 +128,14 @@
 # Qdrant
 QDRANT_URL=http://localhost:6333
 
-<<<<<<< HEAD
-```env
-# Flask Configuration
-FLASK_ENV=development
-SECRET_KEY=your-secret-key-here
-
-# Database Configuration
-DATABASE_URL=sqlite:///app.db
-
-# OAuth Credentials
-GOOGLE_CLIENT_ID=your-google-client-id
-GOOGLE_CLIENT_SECRET=your-google-client-secret
-NOTION_CLIENT_ID=your-notion-client-id
-NOTION_CLIENT_SECRET=your-notion-client-secret
-MICROSOFT_CLIENT_ID=your-microsoft-client-id
-MICROSOFT_CLIENT_SECRET=your-microsoft-client-secret
-DROPBOX_CLIENT_ID=your-dropbox-client-id
-DROPBOX_CLIENT_SECRET=your-dropbox-client-secret
-
-# MinIO Configuration (for workspace storage)
-MINIO_ENDPOINT=localhost:9000
-MINIO_ACCESS_KEY=minioadmin
-MINIO_SECRET_KEY=minioadmin
-MINIO_SECURE=false
-
-# Qdrant Configuration (for vector storage)
-QDRANT_HOST=localhost
-QDRANT_PORT=6333
-QDRANT_API_KEY=your-qdrant-api-key
-
-# OpenAI Configuration
-OPENAI_API_KEY=your-openai-api-key
-OPENAI_API_BASE=https://api.openai.com/v1
+# MinIO
+MINIO_ROOT_USER=minioadmin
+MINIO_ROOT_PASSWORD=minioadmin
+MINIO_URL=http://localhost:9000
+
+# LLM (local default)
+LLM_PROVIDER=ollama
+OLLAMA_HOST=http://localhost:11434
 
 # MarkItDown Configuration (for document conversion & transcription)
 MARKITDOWN_ENABLE_PLUGINS=true
@@ -177,17 +148,6 @@
 AGENT_TIMEOUT_MINUTES=30
 AGENT_QUALITY_THRESHOLD=0.8
 AGENT_CONFIDENCE_THRESHOLD=0.55
-```
-=======
-# MinIO
-MINIO_ROOT_USER=minioadmin
-MINIO_ROOT_PASSWORD=minioadmin
-MINIO_URL=http://localhost:9000
->>>>>>> 25fe3db9
-
-# LLM (local default)
-LLM_PROVIDER=ollama
-OLLAMA_HOST=http://localhost:11434
 
 # CORS (for frontend)
 ALLOWED_ORIGINS=http://localhost:3000,http://127.0.0.1:3000
@@ -232,9 +192,6 @@
 Contributions are welcome! Please feel free to submit a pull request.
 
 ## 📄 License
-
-<<<<<<< HEAD
-This project is licensed under the MIT License - see the [LICENSE](LICENSE) file for details.
 
 ## 🆘 Support
 
@@ -308,9 +265,10 @@
 - **v0.9.0** - Beta release with basic features
 - **v0.1.0** - Alpha release for testing
 
+## 📄 License
+
+This project is licensed under the MIT License. See the [LICENSE](LICENSE) file for details.
+
 ---
 
-Built with ❤️ by the development team
-=======
-This project is licensed under the MIT License. See the [LICENSE](LICENSE) file for details.
->>>>>>> 25fe3db9
+Built with ❤️ by the development team