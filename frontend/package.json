--- conflicted
+++ resolved
@@ -3,7 +3,6 @@
   "version": "0.1.0",
   "private": true,
   "dependencies": {
-<<<<<<< HEAD
     "framer-motion": "^10.18.0",
     "lucide-react": "^0.263.1",
     "react": "^18.3.1",
@@ -13,12 +12,6 @@
     "tailwindcss": "^3.4.17",
     "@radix-ui/react-progress": "^1.1.0",
     "vaul": "^1.1.0"
-=======
-    "framer-motion": "^10.16.4",
-    "react": "^18.2.0",
-    "react-dom": "^18.2.0",
-    "recharts": "^2.10.3"
->>>>>>> 7fd75df1
   },
   "scripts": {
     "dev": "vite",
