<<<<<<< HEAD
import React, { useState } from 'react';
import { Tabs, TabsContent, TabsList, TabsTrigger } from '@/components/ui/tabs';
import { DataRoomManager } from './components/DataRoomManager';
import { OAuthConnections } from './components/OAuthConnections';
import MarketingCampaignCreator from './components/MarketingCampaignCreator';
import OnboardingFlow from './components/OnboardingFlow'; // Import the new onboarding component
=======
import { useState } from 'react';
import { Tabs, TabsContent, TabsList, TabsTrigger } from '@/components/ui/tabs';
import { DataRoomManager } from './components/DataRoomManager';
import { OAuthConnections } from './components/OAuthConnections';
// Import the new component
import MarketingCampaignCreator from './components/MarketingCampaignCreator';
>>>>>>> b7c5f976
import './App.css';

function App() {
  const [activeTab, setActiveTab] = useState('workflow');
<<<<<<< HEAD
  // Add state to track onboarding completion
  const [isOnboardingComplete, setIsOnboardingComplete] = useState(false);
=======
>>>>>>> b7c5f976

  // Render the Onboarding Flow if not complete
  if (!isOnboardingComplete) {
    return <OnboardingFlow onOnboardingComplete={() => setIsOnboardingComplete(true)} />;
  }

  // Render the main app if onboarding is complete
  return (
    <div className="min-h-screen bg-background">
      <div className="container mx-auto py-8">
        <div className="mb-8 text-center">
          <h1 className="text-4xl font-bold mb-2">AI Marketing Department</h1>
          <p className="text-xl text-muted-foreground">
            Define your objective and let our autonomous AI team build and execute a world-class marketing campaign.
          </p>
        </div>

        <Tabs value={activeTab} onValueChange={setActiveTab} className="space-y-6">
          <TabsList className="grid w-full grid-cols-3">
            <TabsTrigger value="workflow">Campaign</TabsTrigger>
            <TabsTrigger value="data-rooms">Data Rooms</TabsTrigger>
            <TabsTrigger value="connections">Connections</TabsTrigger>
          </TabsList>

          <TabsContent value="workflow">
<<<<<<< HEAD
=======
            {/* Replace the old interface with the new one */}
>>>>>>> b7c5f976
            <MarketingCampaignCreator />
          </TabsContent>

          <TabsContent value="data-rooms">
            <DataRoomManager />
          </TabsContent>

          <TabsContent value="connections">
            <OAuthConnections />
          </TabsContent>
        </Tabs>
      </div>
    </div>
  );
}

export default App;<|MERGE_RESOLUTION|>--- conflicted
+++ resolved
@@ -1,27 +1,16 @@
-<<<<<<< HEAD
 import React, { useState } from 'react';
 import { Tabs, TabsContent, TabsList, TabsTrigger } from '@/components/ui/tabs';
 import { DataRoomManager } from './components/DataRoomManager';
 import { OAuthConnections } from './components/OAuthConnections';
 import MarketingCampaignCreator from './components/MarketingCampaignCreator';
 import OnboardingFlow from './components/OnboardingFlow'; // Import the new onboarding component
-=======
-import { useState } from 'react';
-import { Tabs, TabsContent, TabsList, TabsTrigger } from '@/components/ui/tabs';
-import { DataRoomManager } from './components/DataRoomManager';
-import { OAuthConnections } from './components/OAuthConnections';
-// Import the new component
-import MarketingCampaignCreator from './components/MarketingCampaignCreator';
->>>>>>> b7c5f976
+
 import './App.css';
 
 function App() {
   const [activeTab, setActiveTab] = useState('workflow');
-<<<<<<< HEAD
   // Add state to track onboarding completion
   const [isOnboardingComplete, setIsOnboardingComplete] = useState(false);
-=======
->>>>>>> b7c5f976
 
   // Render the Onboarding Flow if not complete
   if (!isOnboardingComplete) {
@@ -47,10 +36,7 @@
           </TabsList>
 
           <TabsContent value="workflow">
-<<<<<<< HEAD
-=======
-            {/* Replace the old interface with the new one */}
->>>>>>> b7c5f976
+
             <MarketingCampaignCreator />
           </TabsContent>
 
