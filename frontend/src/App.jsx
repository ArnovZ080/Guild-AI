--- conflicted
+++ resolved
@@ -1,27 +1,16 @@
-<<<<<<< HEAD
 import React, { useState } from 'react';
 import { Tabs, TabsContent, TabsList, TabsTrigger } from '@/components/ui/tabs';
 import { DataRoomManager } from './components/DataRoomManager';
 import { OAuthConnections } from './components/OAuthConnections';
 import MarketingCampaignCreator from './components/MarketingCampaignCreator';
 import OnboardingFlow from './components/OnboardingFlow'; // Import the new onboarding component
-=======
-import { useState } from 'react';
-import { Tabs, TabsContent, TabsList, TabsTrigger } from '@/components/ui/tabs';
-import { DataRoomManager } from './components/DataRoomManager';
-import { OAuthConnections } from './components/OAuthConnections';
-// Import the new component
-import MarketingCampaignCreator from './components/MarketingCampaignCreator';
->>>>>>> b00045f9
+
 import './App.css';
 
 function App() {
   const [activeTab, setActiveTab] = useState('workflow');
-<<<<<<< HEAD
   // Add state to track onboarding completion
   const [isOnboardingComplete, setIsOnboardingComplete] = useState(false);
-=======
->>>>>>> b00045f9
 
   // Render the Onboarding Flow if not complete
   if (!isOnboardingComplete) {
@@ -47,10 +36,7 @@
           </TabsList>
 
           <TabsContent value="workflow">
-<<<<<<< HEAD
-=======
-            {/* Replace the old interface with the new one */}
->>>>>>> b00045f9
+
             <MarketingCampaignCreator />
           </TabsContent>
 
