import React from 'react';
<<<<<<< HEAD
import { AdaptiveModeProvider } from './components/adaptive/AdaptiveModeContext';
import { CelebrationProvider } from './components/psychological/MicroCelebrations';
import { MainDashboard } from './components/dashboard/MainDashboard';
=======
import DashboardLayout from './components/layouts/DashboardLayout';
import { AdaptiveModeProvider } from './components/adaptive/AdaptiveModeContext';
import { CelebrationProvider } from './components/psychological/MicroCelebrations';

// Import the real components from their new, organized locations
import { MainDashboard } from './components/dashboard/MainDashboard';
import { AgentActivityTheater } from './components/theater/AgentActivityTheater';
import { BusinessPulseMonitor } from './components/dashboard/BusinessPulseMonitor';
>>>>>>> 66fe5465

import './App.css';

function App() {
<<<<<<< HEAD
  return (
    <AdaptiveModeProvider>
      <CelebrationProvider>
        <MainDashboard />
=======
  // The guide suggests a structure that passes the real components
  // directly to the DashboardLayout.
  // The 'activeView' state from the guide is not used in the final App.jsx example,
  // implying that the layout itself handles the display.
  // I will follow that final, simpler structure.

  return (
    <AdaptiveModeProvider>
      <CelebrationProvider>
        <DashboardLayout
          commandCenter={<MainDashboard />}
          actionTheater={<AgentActivityTheater />}
          opportunityHorizon={<BusinessPulseMonitor />}
        />
>>>>>>> 66fe5465
      </CelebrationProvider>
    </AdaptiveModeProvider>
  );
}

export default App;<|MERGE_RESOLUTION|>--- conflicted
+++ resolved
@@ -1,43 +1,17 @@
 import React from 'react';
-<<<<<<< HEAD
 import { AdaptiveModeProvider } from './components/adaptive/AdaptiveModeContext';
 import { CelebrationProvider } from './components/psychological/MicroCelebrations';
 import { MainDashboard } from './components/dashboard/MainDashboard';
-=======
-import DashboardLayout from './components/layouts/DashboardLayout';
-import { AdaptiveModeProvider } from './components/adaptive/AdaptiveModeContext';
-import { CelebrationProvider } from './components/psychological/MicroCelebrations';
 
-// Import the real components from their new, organized locations
-import { MainDashboard } from './components/dashboard/MainDashboard';
-import { AgentActivityTheater } from './components/theater/AgentActivityTheater';
-import { BusinessPulseMonitor } from './components/dashboard/BusinessPulseMonitor';
->>>>>>> 66fe5465
 
 import './App.css';
 
 function App() {
-<<<<<<< HEAD
   return (
     <AdaptiveModeProvider>
       <CelebrationProvider>
         <MainDashboard />
-=======
-  // The guide suggests a structure that passes the real components
-  // directly to the DashboardLayout.
-  // The 'activeView' state from the guide is not used in the final App.jsx example,
-  // implying that the layout itself handles the display.
-  // I will follow that final, simpler structure.
 
-  return (
-    <AdaptiveModeProvider>
-      <CelebrationProvider>
-        <DashboardLayout
-          commandCenter={<MainDashboard />}
-          actionTheater={<AgentActivityTheater />}
-          opportunityHorizon={<BusinessPulseMonitor />}
-        />
->>>>>>> 66fe5465
       </CelebrationProvider>
     </AdaptiveModeProvider>
   );
