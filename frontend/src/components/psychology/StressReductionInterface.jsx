import React from 'react';
const StressReductionInterface = () => {
  return (
    <div className="w-full max-w-sm mx-auto bg-gray-800 text-white rounded-lg shadow-lg overflow-hidden">
<<<<<<< HEAD
      <div className="p-4 border-b border-gray-700">
        <h3 className="text-lg font-semibold">Stress Monitor</h3>
        <div className="w-full bg-gray-700 rounded-full h-2 my-2">
          <motion.div
            className="h-2 rounded-full"
            style={{ backgroundColor: getStressColor(stressLevel.current) }}
            animate={{ width: `${stressLevel.current * 100}%` }}
            transition={{ duration: 1, ease: "easeOut" }}
          />
        </div>
      </div>
      <div
        className="relative h-48 transition-all duration-1000"
        style={{ background: isActive ? `linear-gradient(135deg, ${currentTheme.colors.join(', ')})` : '#4B5563' }}
      >
        {isActive && Array.from({ length: 10 }).map((_, i) => (
          <motion.div
            key={i}
            className="absolute text-2xl"
            style={{ left: `${Math.random() * 100}%`, top: `${Math.random() * 100}%` }}
            animate={{ y: [0, -15, 0], opacity: [0.3, 0.7, 0.3], rotate: [0, 360] }}
            transition={{ duration: 4 + Math.random() * 2, repeat: Infinity, delay: Math.random() * 2 }}
          >
            {currentTheme.particles}
          </motion.div>
        ))}
        {isActive && (
          <div className="absolute inset-0 flex items-center justify-center">
            <motion.div
              className="w-20 h-20 rounded-full border-2 border-white border-opacity-50 flex items-center justify-center"
              animate={{ scale: [1, 1.2, 1] }}
              transition={{ duration: 4, repeat: Infinity, ease: 'easeInOut' }}
            >
              <span className="text-white text-xs font-medium">Breathe</span>
            </motion.div>
          </div>
        )}
      </div>
       <div className="p-2">
          <div className="flex justify-between items-center">
            <div className="flex space-x-1">
              {Object.keys(ambientThemes).map((key) => (
                <button
                  key={key}
                  onClick={() => setAmbientMode(key)}
                  className={`w-8 h-8 rounded-full text-xs font-medium transition-all flex items-center justify-center ${ ambientMode === key ? 'ring-2 ring-white' : 'opacity-50 hover:opacity-100'}`}
                  style={{backgroundColor: ambientThemes[key].colors[1]}}
                >
                  {ambientThemes[key].particles}
                </button>
              ))}
            </div>
            <button
              onClick={() => setIsActive(!isActive)}
              className={`px-3 py-1 rounded-lg text-sm font-medium transition-all ${isActive ? 'bg-white text-gray-800' : 'bg-gray-700 text-white'}`}
            >
              {isActive ? 'Pause' : 'Activate'}
            </button>
          </div>
        </div>
=======
      <div className="p-4"><h3 className="text-lg font-semibold">Stress Monitor</h3></div>
>>>>>>> 25fe3db9
    </div>
  );
};

export default StressReductionInterface;<|MERGE_RESOLUTION|>--- conflicted
+++ resolved
@@ -1,8 +1,28 @@
-import React from 'react';
+import React, { useState, useRef } from 'react';
+import { motion } from 'framer-motion';
+
 const StressReductionInterface = () => {
+  const [isActive, setIsActive] = useState(false);
+  const [ambientMode, setAmbientMode] = useState('ocean');
+  const stressLevel = useRef(0.3);
+
+  const ambientThemes = {
+    ocean: { colors: ['#0ea5e9', '#0284c7', '#0369a1'], particles: '🌊' },
+    forest: { colors: ['#22c55e', '#16a34a', '#15803d'], particles: '🌿' },
+    sunset: { colors: ['#f97316', '#ea580c', '#dc2626'], particles: '🌅' },
+    space: { colors: ['#8b5cf6', '#7c3aed', '#6d28d9'], particles: '⭐' }
+  };
+
+  const currentTheme = ambientThemes[ambientMode];
+
+  const getStressColor = (level) => {
+    if (level < 0.3) return '#22c55e';
+    if (level < 0.6) return '#f59e0b';
+    return '#ef4444';
+  };
+
   return (
     <div className="w-full max-w-sm mx-auto bg-gray-800 text-white rounded-lg shadow-lg overflow-hidden">
-<<<<<<< HEAD
       <div className="p-4 border-b border-gray-700">
         <h3 className="text-lg font-semibold">Stress Monitor</h3>
         <div className="w-full bg-gray-700 rounded-full h-2 my-2">
@@ -63,9 +83,6 @@
             </button>
           </div>
         </div>
-=======
-      <div className="p-4"><h3 className="text-lg font-semibold">Stress Monitor</h3></div>
->>>>>>> 25fe3db9
     </div>
   );
 };
